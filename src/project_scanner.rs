--- conflicted
+++ resolved
@@ -77,13 +77,9 @@
                 .file_name()
                 .to_str()
                 .map(|s| Self::is_valid_file_path(s))
-<<<<<<< HEAD
-                .unwrap_or(false))
+                .unwrap_or(false)
         && !Self::is_blacklisted(entry)
         //&& Self::is_whitelisted(entry)
-=======
-                .unwrap_or(false)
->>>>>>> 617a6e09
     }
 
     fn is_valid_file_path(path: &str) -> bool {
