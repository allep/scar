use crate::file::File;
use colored::Colorize;
use std::collections::HashMap;
use std::collections::HashSet;
use std::error::Error;
use colored::Colorize;

pub struct DependencyAnalyzer<'a> {
    _files: &'a [File],

    /**
     * The hashmap containing dependencies.
     * - key: the dependency file (e.g., "stdio.h")
     * - value: a set of files directly including the dependency file (e.g., "main.cpp",
     * "foobar.cpp")
     */
    modules_inclusion: HashMap<&'a str, HashSet<&'a str>>,

    debug: bool,
}

impl<'a> DependencyAnalyzer<'a> {
    pub fn make(files: &'a [File], debug: bool) -> Result<DependencyAnalyzer<'a>, Box<dyn Error>> {
        let mut modules_inclusion = HashMap::new();

        for f in files {
            let path = f.get_name();
            let current_file_name = Self::extract_filename_from_path(path);

            let mut dependencies = HashSet::new();
            f.get_used_modules().iter().for_each(|p| {
                let dependency_name = Self::extract_filename_from_path(p);
                dependencies.insert(dependency_name);
            });

            modules_inclusion
                .entry(current_file_name)
                .or_insert(HashSet::new());

            for d in dependencies {
                modules_inclusion
                    .entry(d)
                    .and_modify(|v| {
                        v.insert(path);
                    })
                    .or_insert({
                        let mut s = HashSet::new();
                        s.insert(path);
                        s
                    });
            }
        }

        Ok(DependencyAnalyzer {
            _files: files,
            modules_inclusion,
            debug,
        })
    }

    pub fn get_inclusion_map(&self) -> &HashMap<&'a str, HashSet<&'a str>> {
        &self.modules_inclusion
    }

    /**
     * Returns the list of direct inclusions for the current file.
     * Useful when the actual number of direct inclusions is needed, without counting for multiple
     * levels of inclusions.
     */
    pub fn get_sorted_inclusion(&self) -> Vec<DependencyEntry> {
        let mut included_files: Vec<&str> = self.modules_inclusion.keys().cloned().collect();
        // decreasing order: from most to least included
        included_files.sort_by(|&a, &b| {
            self.modules_inclusion[b]
                .len()
                .cmp(&self.modules_inclusion[a].len())
        });

        included_files
            .into_iter()
            .map(|f| {
                let file_name = f;
                let including_files_paths = self.modules_inclusion[f].clone();

                DependencyEntry {
                    file_name,
                    including_files_paths,
                }
            })
            .collect()
    }

    pub fn filter_outside_inclusions<'b>(&'b self, included_files: Vec<&'b str>) -> Vec<&'b str> {
        // Remove from included files the ones that are not inside the scanned files
        // Create a HashSet of file names for O(1) lookup
        let file_names: std::collections::HashSet<_> = self._files
            .iter()
            .map(|file| file.get_name())
            .collect();

        included_files
            .into_iter()
            .filter(|&included_file| {
                println!("Checking inclusion for: {}", included_file);
                // Keep files that are NOT in the HashSet
                file_names.contains(included_file)
            })
            .collect()
    }

    /**
     * Returns the list of dependency impacts, i.e., the actual number of files impacted by the
     * current file (considering multiple-levels of inclusions).
     */
    pub fn get_sorted_impact(&self) -> Vec<DependencyEntry> {
        let included_files: Vec<&str> = self.modules_inclusion.keys().cloned().collect();
        assert!(!included_files.is_empty());

        let mut dependencies = Vec::new();
        for inc in &included_files {
            match self.dfs_tree(inc) {
                Ok(tree) => {
                    if self.debug {
                        tree.print_tree(inc, 0);
                    }

                    // create the impacted list from the visited files, excluding the current file
                    // itself
                    dependencies.push(DependencyEntry {
                        file_name: inc,
                        including_files_paths: HashSet::from_iter(
                            tree.visit_order.iter().filter(|&v| v != inc).cloned(),
                        ),
                    });
                }
                Err(e) => println!("Error while computing sorted impact: {}", e),
            }
        }

        dependencies.sort_by(|a, b| {
            // decreasing order: from most to least long inclusion list
            b.including_files_paths
                .len()
                .cmp(&a.including_files_paths.len())
        });

        dependencies
    }

    pub fn extract_filename_from_path(path: &str) -> &str {
        match path.split("/").last() {
            Some(last_token) => last_token,
            None => path,
        }
    }

    fn dfs_tree(&self, start_node: &'a str) -> Result<DFSTree, Box<dyn Error>> {
        assert!(!self.modules_inclusion.is_empty());

        if !self.modules_inclusion.contains_key(start_node) {
            return Err(format!("Starting node {} not found.", start_node).into());
        }

        let mut visited = HashSet::new();
        let mut dfs_tree = DFSTree::make();

        fn dfs_recursive<'a>(
            current: &'a str,
            parent: Option<&'a str>,
            adj_list: &HashMap<&'a str, HashSet<&'a str>>,
            visited: &mut HashSet<&'a str>,
            tree: &mut DFSTree<'a>,
        ) {
            visited.insert(current);
            tree.visit_order.push(current);

            if let Some(p) = parent {
                tree.add_edge(p, current);
            }

            if let Some(neighbors) = adj_list.get(current) {
                for neighbor in neighbors {
                    if !visited.contains(neighbor) {
                        dfs_recursive(neighbor, Some(current), adj_list, visited, tree);
                    }
                }
            }
        }

        dfs_recursive(
            start_node,
            None,
            &self.modules_inclusion,
            &mut visited,
            &mut dfs_tree,
        );

        Ok(dfs_tree)
    }
}

#[derive(Debug, Clone)]
pub struct DependencyEntry<'a> {
    file_name: &'a str,
    including_files_paths: HashSet<&'a str>,
}

impl<'a> DependencyEntry<'a> {
    pub fn get_file_name(&self) -> &'a str {
        self.file_name
    }

    pub fn get_including_file_paths(&self) -> &HashSet<&'a str> {
        &self.including_files_paths
    }
}

#[derive(Debug)]
struct DFSTree<'a> {
    tree: HashMap<&'a str, Vec<&'a str>>,
    visit_order: Vec<&'a str>,
}

impl<'a> DFSTree<'a> {
    fn make() -> Self {
        DFSTree {
            tree: HashMap::new(),
            visit_order: Vec::new(),
        }
    }

    fn add_edge(&mut self, parent: &'a str, child: &'a str) {
        self.tree.entry(parent).or_insert_with(Vec::new).push(child);
    }

    fn print_tree(&self, node: &str, level: usize) {
        let message = format!("{}{}", "    ".repeat(level), node);
<<<<<<< HEAD
        match level % 5 {
            0 => println!("{}", message.red()),
            1 => println!("{}", message.green()),
            2 => println!("{}", message.blue()),
            3 => println!("{}", message.yellow()),
            4 => println!("{}", message.cyan()),
=======
        match level % 5{
            0 => println!("{}", message.red()),
            1 => println!("{}", message.yellow()),
            2 => println!("{}", message.green()),
            3 => println!("{}", message.blue()),
            4 => println!("{}", message.purple()),
>>>>>>> c021c3f2
            _ => unreachable!(),
        }
        if let Some(children) = self.tree.get(node) {
            for child in children {
                self.print_tree(child, level + 1);
            }
        }
    }
}

#[cfg(test)]
mod tests {
    use super::*;

    static FIRST_FILE_CONTENT: &str = "\
#include <iostream>
#include \"foobar.h\"
//#include \"commented_out.h\"
/*#include \"another_commented_out.h\"

int main(void) {
    printf(\"Hello world\");
    return 0;
};
    ";

    static SECOND_FILE_CONTENT: &str = "\
#include \"blablah.h\"

class Point {{
    explicit Point() = default;
    virtual ~Point() = default;
}};
    ";

    static THIRD_FILE_CONTENT: &str = "\
#include \"foobar.h\"

namespace Leviathan {

void DoSomeStuff(uint8_t value) {}

}
    ";

    fn create_sample_files() -> Result<Vec<File>, Box<dyn Error>> {
        let first_name = "main.cpp";
        let first = File::make(first_name, FIRST_FILE_CONTENT)?;

        let second_name = "foobar.h";
        let second = File::make(second_name, SECOND_FILE_CONTENT)?;

        let third_name = "leviathan.h";
        let third = File::make(third_name, THIRD_FILE_CONTENT)?;

        let fourth_name = "blablah.h";
        let fourth = File::make(
            fourth_name,
            "\
namespace BlaBlah {

}
",
        )?;

        Ok(vec![first, second, third, fourth])
    }

    #[test]
    fn simple_parsing_test() -> Result<(), Box<dyn Error>> {
        let files = create_sample_files()?;

        let debug = true;
        let analyzer = DependencyAnalyzer::make(&files, debug)?;
        let inclusion_map = analyzer.get_inclusion_map();

        assert_eq!(5, inclusion_map.len());

        let expected_main = HashSet::new();
        assert_eq!(expected_main, inclusion_map["main.cpp"]);

        let expected_foobar = HashSet::from(["main.cpp", "leviathan.h"]);
        assert_eq!(expected_foobar, inclusion_map["foobar.h"]);

        let expected_leviathan = HashSet::new();
        assert_eq!(expected_leviathan, inclusion_map["leviathan.h"]);

        let expected_iostream = HashSet::from(["main.cpp"]);
        assert_eq!(expected_iostream, inclusion_map["iostream"]);

        let expected_blablah = HashSet::from(["foobar.h"]);
        assert_eq!(expected_blablah, inclusion_map["blablah.h"]);

        Ok(())
    }

    #[test]
    fn path_parsing_test_simple() {
        let simple_path = "include/foobar.h";
        assert_eq!(
            "foobar.h",
            DependencyAnalyzer::extract_filename_from_path(simple_path)
        );
    }

    #[test]
    fn path_parsing_test_single_token() {
        let simple_path = "foobar.h";
        assert_eq!(
            "foobar.h",
            DependencyAnalyzer::extract_filename_from_path(simple_path)
        );
    }

    #[test]
    fn path_parsing_test_backslash() {
        // Note: C and C++ standards explicitly say that it's UB using something other than '/'.
        // Hence here we assume that our logic has to report the full string slice in case of
        // backslash.
        let simple_path = "include\\foobar.h";
        assert_eq!(
            "include\\foobar.h",
            DependencyAnalyzer::extract_filename_from_path(simple_path)
        );
    }

    #[test]
    fn top_included_sort_test() -> Result<(), Box<dyn Error>> {
        let files = create_sample_files()?;

        let debug = true;
        let analyzer = DependencyAnalyzer::make(&files, debug)?;
        let sorted_list = analyzer.get_sorted_inclusion();

        let expected = [
            ("foobar.h", 2),
            ("iostream", 1),
            ("blablah.h", 1),
            ("main.cpp", 0),
            ("leviathan.h", 0),
        ];

        assert_eq!(5, sorted_list.len());

        for e in expected.into_iter() {
            assert!(sorted_list
                .iter()
                .any(|entry| entry.file_name == e.0 && entry.including_files_paths.len() == e.1));
        }

        Ok(())
    }

    #[test]
    fn top_impact_sort_test() -> Result<(), Box<dyn Error>> {
        let files = create_sample_files()?;

        let debug = true;
        let analyzer = DependencyAnalyzer::make(&files, debug)?;
        let sorted_impacts = analyzer.get_sorted_impact();

        let expected = [
            ("foobar.h", 2),
            ("iostream", 1),
            ("blablah.h", 3),
            ("main.cpp", 0),
            ("leviathan.h", 0),
        ];

        assert_eq!(5, sorted_impacts.len());

        for e in expected.into_iter() {
            assert!(sorted_impacts
                .iter()
                .any(|entry| entry.file_name == e.0 && entry.including_files_paths.len() == e.1));
        }

        Ok(())
    }
}<|MERGE_RESOLUTION|>--- conflicted
+++ resolved
@@ -3,7 +3,6 @@
 use std::collections::HashMap;
 use std::collections::HashSet;
 use std::error::Error;
-use colored::Colorize;
 
 pub struct DependencyAnalyzer<'a> {
     _files: &'a [File],
@@ -235,21 +234,12 @@
 
     fn print_tree(&self, node: &str, level: usize) {
         let message = format!("{}{}", "    ".repeat(level), node);
-<<<<<<< HEAD
-        match level % 5 {
-            0 => println!("{}", message.red()),
-            1 => println!("{}", message.green()),
-            2 => println!("{}", message.blue()),
-            3 => println!("{}", message.yellow()),
-            4 => println!("{}", message.cyan()),
-=======
         match level % 5{
             0 => println!("{}", message.red()),
             1 => println!("{}", message.yellow()),
             2 => println!("{}", message.green()),
             3 => println!("{}", message.blue()),
             4 => println!("{}", message.purple()),
->>>>>>> c021c3f2
             _ => unreachable!(),
         }
         if let Some(children) = self.tree.get(node) {
